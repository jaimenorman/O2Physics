--- conflicted
+++ resolved
@@ -1187,14 +1187,9 @@
   }
   PROCESS_SWITCH(JetFinderQATask, processTriggeredData, "QA for charged jet trigger", false);
 
-<<<<<<< HEAD
-  void processTracks(soa::Filtered<JetCollisions>::iterator const& collision,
-                     soa::Filtered<soa::Join<JetTracks, aod::JTrackExtras, aod::JMcTrackLbs>> const& tracks)
-=======
   void processTracks(soa::Join<JetCollisions, aod::JMcCollisionLbs>::iterator const& collision,
                              JetMcCollisions const&,
-                             soa::Filtered<soa::Join<JetTracks, aod::JTrackExtras>> const& tracks)
->>>>>>> 9fe67d51
+                             soa::Filtered<soa::Join<JetTracks, aod::JTrackExtras, aod::JMcTrackLbs>> const& tracks)
   {
     float eventWeight = collision.mcCollision().weight();
     if(eventWeight!=1) {
